"""
Readline helper functions for dream.py (linux and mac only).
You may import the global singleton `completer` to get access to the
completer object itself. This is useful when you want to autocomplete
seeds:

 from ldm.dream.readline import completer
 completer.add_seed(18247566)
 completer.add_seed(9281839)
"""
import os
import re
import atexit
from ldm.dream.args import Args

# ---------------readline utilities---------------------
try:
    import readline
    readline_available = True
except (ImportError,ModuleNotFoundError):
    readline_available = False

IMG_EXTENSIONS     = ('.png','.jpg','.jpeg')
COMMANDS = (
    '--steps','-s',
    '--seed','-S',
    '--iterations','-n',
    '--width','-W','--height','-H',
    '--cfg_scale','-C',
    '--threshold',
    '--perlin',
    '--grid','-g',
    '--individual','-i',
    '--init_img','-I',
    '--init_mask','-M',
    '--init_color',
    '--strength','-f',
    '--variants','-v',
    '--outdir','-o',
    '--sampler','-A','-m',
    '--embedding_path',
    '--device',
    '--grid','-g',
    '--gfpgan_strength','-G',
    '--upscale','-U',
    '-save_orig','--save_original',
    '--skip_normalize','-x',
    '--log_tokenization','-t',
<<<<<<< HEAD
    '!fix','!fetch','!history','!replay'
=======
    '--hires_fix',
    '!fix','!fetch','!history','!search','!clear',
>>>>>>> 3b0c4b74
    )
IMG_PATH_COMMANDS = (
    '--outdir[=\s]',
    )
IMG_FILE_COMMANDS=(
    '!fix',
    '!fetch',
    '--init_img[=\s]','-I',
    '--init_mask[=\s]','-M',
    '--init_color[=\s]',
    '--embedding_path[=\s]',
    )
path_regexp = '('+'|'.join(IMG_PATH_COMMANDS+IMG_FILE_COMMANDS) + ')\s*\S*$'

class Completer(object):
    def __init__(self, options):
        self.options     = sorted(options)
        self.seeds       = set()
        self.matches     = list()
        self.default_dir = None
        self.linebuffer  = None
        self.auto_history_active = True
        return

    def complete(self, text, state):
        '''
        Completes dream command line.
        BUG: it doesn't correctly complete files that have spaces in the name.
        '''
        buffer = readline.get_line_buffer()

        if state == 0:
            if re.search(path_regexp,buffer):
                do_shortcut = re.search('^'+'|'.join(IMG_FILE_COMMANDS),buffer)
                self.matches = self._path_completions(text, state, IMG_EXTENSIONS,shortcut_ok=do_shortcut)

            # looking for a seed
            elif re.search('(-S\s*|--seed[=\s])\d*$',buffer): 
                self.matches= self._seed_completions(text,state)

            # This is the first time for this text, so build a match list.
            elif text:
                self.matches = [
                    s for s in self.options if s and s.startswith(text)
                ]
            else:
                self.matches = self.options[:]

        # Return the state'th item from the match list,
        # if we have that many.
        try:
            response = self.matches[state]
        except IndexError:
            response = None
        return response

    def add_history(self,line):
        '''
        Pass thru to readline
        '''
        if not self.auto_history_active:
            readline.add_history(line)

    def clear_history(self):
        '''
        Pass clear_history() thru to readline
        '''
        readline.clear_history()

    def search_history(self,match:str):
        '''
        Like show_history() but only shows items that
        contain the match string.
        '''
        self.show_history(match)

    def remove_history_item(self,pos):
        readline.remove_history_item(pos)

    def add_seed(self, seed):
        '''
        Add a seed to the autocomplete list for display when -S is autocompleted.
        '''
        if seed is not None:
            self.seeds.add(str(seed))

    def set_default_dir(self, path):
        self.default_dir=path

    def get_line(self,index):
        try:
            line = self.get_history_item(index)
        except IndexError:
            return None
        return line

    def get_current_history_length(self):
        return readline.get_current_history_length()

    def get_history_item(self,index):
        return readline.get_history_item(index)

    def show_history(self,match=None):
        '''
        Print the session history using the pydoc pager
        '''
        import pydoc
        lines = list()
        h_len = self.get_current_history_length()
        if h_len < 1:
            print('<empty history>')
            return
        
        for i in range(0,h_len):
            line = self.get_history_item(i+1)
            if match and match not in line:
                continue
            lines.append(f'[{i+1}] {line}')
        pydoc.pager('\n'.join(lines))

    def set_line(self,line)->None:
        self.linebuffer = line
        readline.redisplay()

    def _seed_completions(self, text, state):
        m = re.search('(-S\s?|--seed[=\s]?)(\d*)',text)
        if m:
            switch  = m.groups()[0]
            partial = m.groups()[1]
        else:
            switch  = ''
            partial = text

        matches = list()
        for s in self.seeds:
            if s.startswith(partial):
                matches.append(switch+s)
        matches.sort()
        return matches

    def _pre_input_hook(self):
        if self.linebuffer:
            readline.insert_text(self.linebuffer)
            readline.redisplay()
            self.linebuffer = None

    def _path_completions(self, text, state, extensions, shortcut_ok=True):
        # separate the switch from the partial path
        match = re.search('^(-\w|--\w+=?)(.*)',text)
        if match is None:
            switch = None
            partial_path = text
        else:
            switch,partial_path  = match.groups()
        partial_path = partial_path.lstrip()

        matches = list()
        path = os.path.expanduser(partial_path)

        if os.path.isdir(path):
            dir = path
        elif os.path.dirname(path) != '':
            dir = os.path.dirname(path)
        else:
            dir = ''
            path= os.path.join(dir,path)

        dir_list = os.listdir(dir or '.')
        if shortcut_ok and os.path.exists(self.default_dir) and dir=='':
            dir_list += os.listdir(self.default_dir)

        for node in dir_list:
            if node.startswith('.') and len(node) > 1:
                continue
            full_path = os.path.join(dir, node)

            if not (node.endswith(extensions) or os.path.isdir(full_path)):
                continue

            if not full_path.startswith(path):
                continue

            if switch is None:
                match_path = os.path.join(dir,node)
                matches.append(match_path+'/' if os.path.isdir(full_path) else match_path)
            elif os.path.isdir(full_path):
                matches.append(
                    switch+os.path.join(os.path.dirname(full_path), node) + '/'
                )
            elif node.endswith(extensions):
                matches.append(
                    switch+os.path.join(os.path.dirname(full_path), node)
                )
        return matches

class DummyCompleter(Completer):
    def __init__(self,options):
        super().__init__(options)
        self.history = list()
        
    def add_history(self,line):
        self.history.append(line)

    def clear_history(self):
        self.history = list()

    def get_current_history_length(self):
        return len(self.history)

    def get_history_item(self,index):
        return self.history[index-1]

    def remove_history_item(self,index):
        return self.history.pop(index-1)

    def set_line(self,line):
        print(f'# {line}')

def get_completer(opt:Args)->Completer:
    if readline_available:
        completer = Completer(COMMANDS)

        readline.set_completer(
            completer.complete
        )
        # pyreadline3 does not have a set_auto_history() method
        try:
            readline.set_auto_history(False)
            completer.auto_history_active = False
        except:
            completer.auto_history_active = True
        readline.set_pre_input_hook(completer._pre_input_hook)
        readline.set_completer_delims(' ')
        readline.parse_and_bind('tab: complete')
        readline.parse_and_bind('set print-completions-horizontally off')
        readline.parse_and_bind('set page-completions on')
        readline.parse_and_bind('set skip-completed-text on')
        readline.parse_and_bind('set show-all-if-ambiguous on')

        histfile = os.path.join(os.path.expanduser(opt.outdir), '.dream_history')
        try:
            readline.read_history_file(histfile)
            readline.set_history_length(1000)
        except FileNotFoundError:
            pass
        atexit.register(readline.write_history_file, histfile)

    else:
        completer = DummyCompleter(COMMANDS)
    return completer<|MERGE_RESOLUTION|>--- conflicted
+++ resolved
@@ -46,12 +46,8 @@
     '-save_orig','--save_original',
     '--skip_normalize','-x',
     '--log_tokenization','-t',
-<<<<<<< HEAD
-    '!fix','!fetch','!history','!replay'
-=======
     '--hires_fix',
-    '!fix','!fetch','!history','!search','!clear',
->>>>>>> 3b0c4b74
+    '!fix','!fetch',!replay','!history','!search','!clear',
     )
 IMG_PATH_COMMANDS = (
     '--outdir[=\s]',
