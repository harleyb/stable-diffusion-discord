--- conflicted
+++ resolved
@@ -16,69 +16,13 @@
   optionsState: OptionsState,
   systemState: SystemState
 ): { [key: string]: any } => {
-<<<<<<< HEAD
-    const {
-        prompt,
-        iterations,
-        steps,
-        cfgScale,
-        threshold,
-        perlin,
-        height,
-        width,
-        sampler,
-        seed,
-        seamless,
-        shouldUseInitImage,
-        img2imgStrength,
-        initialImagePath,
-        maskPath,
-        shouldFitToWidthHeight,
-        shouldGenerateVariations,
-        variationAmount,
-        seedWeights,
-        shouldRunESRGAN,
-        upscalingLevel,
-        upscalingStrength,
-        shouldRunGFPGAN,
-        gfpganStrength,
-        shouldRandomizeSeed,
-    } = sdState;
-
-    const { shouldDisplayInProgress } = systemState;
-
-    const generationParameters: { [k: string]: any } = {
-        prompt,
-        iterations,
-        steps,
-        cfg_scale: cfgScale,
-        threshold,
-        perlin,
-        height,
-        width,
-        sampler_name: sampler,
-        seed,
-        seamless,
-        progress_images: shouldDisplayInProgress,
-    };
-
-    generationParameters.seed = shouldRandomizeSeed
-        ? randomInt(NUMPY_RAND_MIN, NUMPY_RAND_MAX)
-        : seed;
-
-    if (shouldUseInitImage) {
-        generationParameters.init_img = initialImagePath;
-        generationParameters.strength = img2imgStrength;
-        generationParameters.fit = shouldFitToWidthHeight;
-        if (maskPath) {
-            generationParameters.init_mask = maskPath;
-        }
-=======
   const {
     prompt,
     iterations,
     steps,
     cfgScale,
+    threshold,
+    perlin,
     height,
     width,
     sampler,
@@ -107,6 +51,8 @@
     iterations,
     steps,
     cfg_scale: cfgScale,
+    threshold,
+    perlin,
     height,
     width,
     sampler_name: sampler,
@@ -125,7 +71,6 @@
     generationParameters.fit = shouldFitToWidthHeight;
     if (maskPath) {
       generationParameters.init_mask = maskPath;
->>>>>>> e8e6be0e
     }
   }
 
@@ -165,51 +110,13 @@
 export const backendToFrontendParameters = (parameters: {
   [key: string]: any;
 }) => {
-<<<<<<< HEAD
-    const {
-        prompt,
-        iterations,
-        steps,
-        cfg_scale,
-        threshold,
-        perlin,
-        height,
-        width,
-        sampler_name,
-        seed,
-        seamless,
-        progress_images,
-        variation_amount,
-        with_variations,
-        gfpgan_strength,
-        upscale,
-        init_img,
-        init_mask,
-        strength,
-    } = parameters;
-
-    const sd: { [key: string]: any } = {
-        shouldDisplayInProgress: progress_images,
-        // init
-        shouldGenerateVariations: false,
-        shouldRunESRGAN: false,
-        shouldRunGFPGAN: false,
-        initialImagePath: '',
-        maskPath: '',
-    };
-
-    if (variation_amount > 0) {
-        sd.shouldGenerateVariations = true;
-        sd.variationAmount = variation_amount;
-        if (with_variations) {
-            sd.seedWeights = seedWeightsToString(with_variations);
-        }
-=======
   const {
     prompt,
     iterations,
     steps,
     cfg_scale,
+    threshold,
+    perlin,
     height,
     width,
     sampler_name,
@@ -240,7 +147,6 @@
     options.variationAmount = variation_amount;
     if (with_variations) {
       options.seedWeights = seedWeightsToString(with_variations);
->>>>>>> e8e6be0e
     }
   }
 
@@ -262,41 +168,6 @@
     if (init_mask) {
       options.maskPath = init_mask;
     }
-<<<<<<< HEAD
-
-    if (upscale) {
-        sd.shouldRunESRGAN = true;
-        sd.upscalingLevel = upscale[0];
-        sd.upscalingStrength = upscale[1];
-    }
-
-    if (init_img) {
-        sd.shouldUseInitImage = true
-        sd.initialImagePath = init_img;
-        sd.strength = strength;
-        if (init_mask) {
-            sd.maskPath = init_mask;
-        }
-    }
-
-    // if we had a prompt, add all the metadata, but if we don't have a prompt,
-    // we must have only done ESRGAN or GFPGAN so do not add that metadata
-    if (prompt) {
-        sd.prompt = prompt;
-        sd.iterations = iterations;
-        sd.steps = steps;
-        sd.cfgScale = cfg_scale;
-        sd.threshold = threshold;
-        sd.perlin = perlin;
-        sd.height = height;
-        sd.width = width;
-        sd.sampler = sampler_name;
-        sd.seed = seed;
-        sd.seamless = seamless;
-    }
-
-    return sd;
-=======
   }
 
   // if we had a prompt, add all the metadata, but if we don't have a prompt,
@@ -306,6 +177,8 @@
     options.iterations = iterations;
     options.steps = steps;
     options.cfgScale = cfg_scale;
+    options.threshold = threshold;
+    options.perlin = perlin;
     options.height = height;
     options.width = width;
     options.sampler = sampler_name;
@@ -314,5 +187,4 @@
   }
 
   return options;
->>>>>>> e8e6be0e
 };