--- conflicted
+++ resolved
@@ -67,11 +67,7 @@
 
 ### **SOLUTION**
 
-<<<<<<< HEAD
-From within the `stable-diffusion` directory, run `conda env update` This is also frequently the solution to
-=======
 From within the `InvokeAI` directory, run `conda env update` This is also frequently the solution to
->>>>>>> 97ec1b15
 complaints about an unknown function in a module.
 
 ---
@@ -87,14 +83,9 @@
 If the fix/feature is on the `main` branch, enter the stable-diffusion directory and do a
 `git pull`.
 
-<<<<<<< HEAD
-Usually this will be sufficient, but if you start to see errors about missing or incorrect modules, use the command `pip install -e .` and/or `conda env update` (These commands won't break anything.)
-=======
 Usually this will be sufficient, but if you start to see errors about
 missing or incorrect modules, use the command `pip install -e .`
 and/or `conda env update` (These commands won't break anything.)
-
->>>>>>> 97ec1b15
 
 `pip install -e .` and/or
 
