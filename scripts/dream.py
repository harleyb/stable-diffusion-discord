--- conflicted
+++ resolved
@@ -165,26 +165,16 @@
             print("Try again with a prompt!")
             continue
 
-<<<<<<< HEAD
         try:
             if opt.init_img is None:
                 results = t2i.txt2img(**vars(opt))
             else:
+                assert os.path.exists(opt.init_img),f"No file found at {opt.init_img}. On Linux systems, pressing <tab> after -I will autocomplete a list of possible image files."
                 results = t2i.img2img(**vars(opt))
         except AssertionError as e:
             print(e)
             continue
-=======
-        if opt.init_img is None:
-            results = t2i.txt2img(**vars(opt))
-        else:
-            if os.path.exists(opt.init_img):
-                results = t2i.img2img(**vars(opt))
-            else:
-                print(f"An image was not present at {opt.init_img}. Try again with a valid image path!")
-                continue
-                
->>>>>>> 1df1e5c3
+
         print("Outputs:")
         write_log_message(t2i,opt,results,log)
             
