#!/usr/bin/env python3
# Copyright (c) 2022 Lincoln D. Stein (https://github.com/lstein)

import argparse
import shlex
import os
import re
import sys
import copy
import warnings
import time
<<<<<<< HEAD
=======
import torch.nn as nn
from ldm.dream.devices import choose_torch_device
>>>>>>> 9d88abe2
import ldm.dream.readline
from ldm.dream.pngwriter import PngWriter, PromptFormatter
from ldm.dream.server import DreamServer, ThreadingDreamServer
from ldm.dream.image_util import make_grid
from omegaconf import OmegaConf

def main():
    """Initialize command-line parsers and the diffusion model"""
    arg_parser = create_argv_parser()
    opt = arg_parser.parse_args()
    
    if opt.laion400m:
        print('--laion400m flag has been deprecated. Please use --model laion400m instead.')
        sys.exit(-1)
    if opt.weights != 'model':
        print('--weights argument has been deprecated. Please configure ./configs/models.yaml, and call it using --model instead.')
        sys.exit(-1)
        
    try:
        models  = OmegaConf.load(opt.config)
        width   = models[opt.model].width
        height  = models[opt.model].height
        config  = models[opt.model].config
        weights = models[opt.model].weights
    except (FileNotFoundError, IOError, KeyError) as e:
        print(f'{e}. Aborting.')
        sys.exit(-1)

    print('* Initializing, be patient...\n')
    sys.path.append('.')
    from pytorch_lightning import logging
    from ldm.simplet2i import T2I

    # these two lines prevent a horrible warning message from appearing
    # when the frozen CLIP tokenizer is imported
    import transformers

    transformers.logging.set_verbosity_error()

    # creating a simple text2image object with a handful of
    # defaults passed on the command line.
    # additional parameters will be added (or overriden) during
    # the user input loop
    t2i = T2I(
        width=width,
        height=height,
        sampler_name=opt.sampler_name,
        weights=weights,
        full_precision=opt.full_precision,
        config=config,
        grid  = opt.grid,
        # this is solely for recreating the prompt
        latent_diffusion_weights=opt.laion400m,
        seamless=opt.seamless,
        embedding_path=opt.embedding_path,
        device_type=opt.device
    )

    # make sure the output directory exists
    if not os.path.exists(opt.outdir):
        os.makedirs(opt.outdir)

    # gets rid of annoying messages about random seed
    logging.getLogger('pytorch_lightning').setLevel(logging.ERROR)

    # load the infile as a list of lines
    infile = None
    if opt.infile:
        try:
            if os.path.isfile(opt.infile):
                infile = open(opt.infile, 'r', encoding='utf-8')
            elif opt.infile == '-':  # stdin
                infile = sys.stdin
            else:
                raise FileNotFoundError(f'{opt.infile} not found.')
        except (FileNotFoundError, IOError) as e:
            print(f'{e}. Aborting.')
            sys.exit(-1)

    if opt.seamless:
        print(">> changed to seamless tiling mode")

    # preload the model
    tic = time.time()
    t2i.load_model()
    print(
        f'>> model loaded in', '%4.2fs' % (time.time() - tic)
    )

    if not infile:
        print(
            "\n* Initialization done! Awaiting your command (-h for help, 'q' to quit)"
        )

    cmd_parser = create_cmd_parser()
    if opt.web:
        dream_server_loop(t2i, opt.host, opt.port)
    else:
        main_loop(t2i, opt.outdir, opt.prompt_as_dir, cmd_parser, infile)


def main_loop(t2i, outdir, prompt_as_dir, parser, infile):
    """prompt/read/execute loop"""
    done = False
    last_seeds = []
    path_filter = re.compile(r'[<>:"/\\|?*]')

    # os.pathconf is not available on Windows
    if hasattr(os, 'pathconf'):
        path_max = os.pathconf(outdir, 'PC_PATH_MAX')
        name_max = os.pathconf(outdir, 'PC_NAME_MAX')
    else:
        path_max = 260
        name_max = 255

    while not done:
        try:
            command = get_next_command(infile)
        except EOFError:
            done = True
            break

        # skip empty lines
        if not command.strip():
            continue

        if command.startswith(('#', '//')):
            continue

        # before splitting, escape single quotes so as not to mess
        # up the parser
        command = command.replace("'", "\\'")

        try:
            elements = shlex.split(command)
        except ValueError as e:
            print(str(e))
            continue

        if elements[0] == 'q':
            done = True
            break

        if elements[0].startswith(
            '!dream'
        ):   # in case a stored prompt still contains the !dream command
            elements.pop(0)

        # rearrange the arguments to mimic how it works in the Dream bot.
        switches = ['']
        switches_started = False

        for el in elements:
            if el[0] == '-' and not switches_started:
                switches_started = True
            if switches_started:
                switches.append(el)
            else:
                switches[0] += el
                switches[0] += ' '
        switches[0] = switches[0][: len(switches[0]) - 1]

        try:
            opt = parser.parse_args(switches)
        except SystemExit:
            parser.print_help()
            continue
        if len(opt.prompt) == 0:
            print('Try again with a prompt!')
            continue
        if opt.seed is not None and opt.seed < 0:   # retrieve previous value!
            try:
                opt.seed = last_seeds[opt.seed]
                print(f'reusing previous seed {opt.seed}')
            except IndexError:
                print(f'No previous seed at position {opt.seed} found')
                opt.seed = None

        do_grid           = opt.grid or t2i.grid

        if opt.with_variations is not None:
            # shotgun parsing, woo
            parts = []
            broken = False # python doesn't have labeled loops...
            for part in opt.with_variations.split(','):
                seed_and_weight = part.split(':')
                if len(seed_and_weight) != 2:
                    print(f'could not parse with_variation part "{part}"')
                    broken = True
                    break
                try:
                    seed = int(seed_and_weight[0])
                    weight = float(seed_and_weight[1])
                except ValueError:
                    print(f'could not parse with_variation part "{part}"')
                    broken = True
                    break
                parts.append([seed, weight])
            if broken:
                continue
            if len(parts) > 0:
                opt.with_variations = parts
            else:
                opt.with_variations = None

        if opt.outdir:
            if not os.path.exists(opt.outdir):
                os.makedirs(opt.outdir)
            current_outdir = opt.outdir
        elif prompt_as_dir:
            # sanitize the prompt to a valid folder name
            subdir = path_filter.sub('_', opt.prompt)[:name_max].rstrip(' .')

            # truncate path to maximum allowed length
            # 27 is the length of '######.##########.##.png', plus two separators and a NUL
            subdir = subdir[:(path_max - 27 - len(os.path.abspath(outdir)))]
            current_outdir = os.path.join(outdir, subdir)

            print ('Writing files to directory: "' + current_outdir + '"')

            # make sure the output directory exists
            if not os.path.exists(current_outdir):
                os.makedirs(current_outdir)
        else:
            current_outdir = outdir

        # Here is where the images are actually generated!
        try:
            file_writer = PngWriter(current_outdir)
            prefix = file_writer.unique_prefix()
            seeds = set()
            results = [] # list of filename, prompt pairs
            grid_images = dict() # seed -> Image, only used if `do_grid`
            def image_writer(image, seed, upscaled=False):
                if do_grid:
                    grid_images[seed] = image
                else:
                    if upscaled and opt.save_original:
                        filename = f'{prefix}.{seed}.postprocessed.png'
                    else:
                        filename = f'{prefix}.{seed}.png'
                    if opt.variation_amount > 0:
                        iter_opt = argparse.Namespace(**vars(opt)) # copy
                        this_variation = [[seed, opt.variation_amount]]
                        if opt.with_variations is None:
                            iter_opt.with_variations = this_variation
                        else:
                            iter_opt.with_variations = opt.with_variations + this_variation
                        iter_opt.variation_amount = 0
                        normalized_prompt = PromptFormatter(t2i, iter_opt).normalize_prompt()
                        metadata_prompt = f'{normalized_prompt} -S{iter_opt.seed}'
                    elif opt.with_variations is not None:
                        normalized_prompt = PromptFormatter(t2i, opt).normalize_prompt()
                        metadata_prompt = f'{normalized_prompt} -S{opt.seed}' # use the original seed - the per-iteration value is the last variation-seed
                    else:
                        normalized_prompt = PromptFormatter(t2i, opt).normalize_prompt()
                        metadata_prompt = f'{normalized_prompt} -S{seed}'
                    path = file_writer.save_image_and_prompt_to_png(image, metadata_prompt, filename)
                    if (not upscaled) or opt.save_original:
                        # only append to results if we didn't overwrite an earlier output
                        results.append([path, metadata_prompt])

                seeds.add(seed)

            t2i.prompt2image(image_callback=image_writer, **vars(opt))

            if do_grid and len(grid_images) > 0:
                grid_img = make_grid(list(grid_images.values()))
                first_seed = next(iter(seeds))
                filename = f'{prefix}.{first_seed}.png'
                # TODO better metadata for grid images
                normalized_prompt = PromptFormatter(t2i, opt).normalize_prompt()
                metadata_prompt = f'{normalized_prompt} -S{first_seed} --grid -N{len(grid_images)}'
                path = file_writer.save_image_and_prompt_to_png(
                    grid_img, metadata_prompt, filename
                )
                results = [[path, metadata_prompt]]

            last_seeds = list(seeds)

        except AssertionError as e:
            print(e)
            continue

        except OSError as e:
            print(e)
            continue

        print('Outputs:')
        log_path = os.path.join(current_outdir, 'dream_log.txt')
        write_log_message(results, log_path)

    print('goodbye!')


def get_next_command(infile=None) -> str: #command string
    if infile is None:
        command = input('dream> ')
    else:
        command = infile.readline()
        if not command:
            raise EOFError
        else:
            command = command.strip()
        print(f'#{command}')
    return command

def dream_server_loop(t2i, host, port):
    print('\n* --web was specified, starting web server...')
    # Change working directory to the stable-diffusion directory
    os.chdir(
        os.path.abspath(os.path.join(os.path.dirname(__file__), '..'))
    )

    # Start server
    DreamServer.model = t2i
    dream_server = ThreadingDreamServer((host, port))
    print(">> Started Stable Diffusion dream server!")
    if host == '0.0.0.0':
        print(f"Point your browser at http://localhost:{port} or use the host's DNS name or IP address.")
    else:
        print(">> Default host address now 127.0.0.1 (localhost). Use --host 0.0.0.0 to bind any address.")
        print(f">> Point your browser at http://{host}:{port}.")

    try:
        dream_server.serve_forever()
    except KeyboardInterrupt:
        pass

    dream_server.server_close()


def write_log_message(results, log_path):
    """logs the name of the output image, prompt, and prompt args to the terminal and log file"""
    log_lines = [f'{path}: {prompt}\n' for path, prompt in results]
    print(*log_lines, sep='')

    with open(log_path, 'a', encoding='utf-8') as file:
        file.writelines(log_lines)


SAMPLER_CHOICES=[
    'ddim',
    'k_dpm_2_a',
    'k_dpm_2',
    'k_euler_a',
    'k_euler',
    'k_heun',
    'k_lms',
    'plms',
]

def create_argv_parser():
    parser = argparse.ArgumentParser(
        description="""Generate images using Stable Diffusion.
        Use --web to launch the web interface. 
        Use --from_file to load prompts from a file path or standard input ("-").
        Otherwise you will be dropped into an interactive command prompt (type -h for help.)
        Other command-line arguments are defaults that can usually be overridden
        prompt the command prompt.
"""
    )
    parser.add_argument(
        '--laion400m',
        '--latent_diffusion',
        '-l',
        dest='laion400m',
        action='store_true',
        help='Fallback to the latent diffusion (laion400m) weights and config',
    )
    parser.add_argument(
        '--from_file',
        dest='infile',
        type=str,
        help='If specified, load prompts from this file',
    )
    parser.add_argument(
        '-n',
        '--iterations',
        type=int,
        default=1,
        help='Number of images to generate',
    )
    parser.add_argument(
        '-F',
        '--full_precision',
        dest='full_precision',
        action='store_true',
        help='Use more memory-intensive full precision math for calculations',
    )
    parser.add_argument(
        '-g',
        '--grid',
        action='store_true',
        help='Generate a grid instead of individual images',
    )
    parser.add_argument(
        '-A',
        '-m',
        '--sampler',
        dest='sampler_name',
        choices=SAMPLER_CHOICES,
        metavar='SAMPLER_NAME',
        default='k_lms',
        help=f'Set the initial sampler. Default: k_lms. Supported samplers: {", ".join(SAMPLER_CHOICES)}',
    )
    parser.add_argument(
        '--outdir',
        '-o',
        type=str,
        default='outputs/img-samples',
        help='Directory to save generated images and a log of prompts and seeds. Default: outputs/img-samples',
    )
    parser.add_argument(
        '--seamless',
        action='store_true',
        help='Change the model to seamless tiling (circular) mode',
    )
    parser.add_argument(
        '--embedding_path',
        type=str,
        help='Path to a pre-trained embedding manager checkpoint - can only be set on command line',
    )
    parser.add_argument(
        '--prompt_as_dir',
        '-p',
        action='store_true',
        help='Place images in subdirectories named after the prompt.',
    )
    # GFPGAN related args
    parser.add_argument(
        '--gfpgan_bg_upsampler',
        type=str,
        default='realesrgan',
        help='Background upsampler. Default: realesrgan. Options: realesrgan, none. Only used if --gfpgan is specified',

    )
    parser.add_argument(
        '--gfpgan_bg_tile',
        type=int,
        default=400,
        help='Tile size for background sampler, 0 for no tile during testing. Default: 400.',
    )
    parser.add_argument(
        '--gfpgan_model_path',
        type=str,
        default='experiments/pretrained_models/GFPGANv1.3.pth',
        help='Indicates the path to the GFPGAN model, relative to --gfpgan_dir.',
    )
    parser.add_argument(
        '--gfpgan_dir',
        type=str,
        default='../GFPGAN',
        help='Indicates the directory containing the GFPGAN code.',
    )
    parser.add_argument(
        '--web',
        dest='web',
        action='store_true',
        help='Start in web server mode.',
    )
    parser.add_argument(
        '--host',
        type=str,
        default='127.0.0.1',
        help='Web server: Host or IP to listen on. Set to 0.0.0.0 to accept traffic from other devices on your network.'
    )
    parser.add_argument(
        '--port',
        type=int,
        default='9090',
        help='Web server: Port to listen on'
    )
    parser.add_argument(
        '--weights',
        default='model',
        help='Indicates the Stable Diffusion model to use.',
    )
    parser.add_argument(
        '--device',
        '-d',
        type=str,
        default='cuda',
        help="device to run stable diffusion on. defaults to cuda `torch.cuda.current_device()` if available"
    )
    parser.add_argument(
        '--model',
        default='stable-diffusion-1.4',
        help='Indicates which diffusion model to load. (currently "stable-diffusion-1.4" (default) or "laion400m")',
    )
    parser.add_argument(
        '--config',
        default ='configs/models.yaml',
        help    ='Path to configuration file for alternate models.',
    )
    return parser


def create_cmd_parser():
    parser = argparse.ArgumentParser(
        description='Example: dream> a fantastic alien landscape -W1024 -H960 -s100 -n12'
    )
    parser.add_argument('prompt')
    parser.add_argument('-s', '--steps', type=int, help='Number of steps')
    parser.add_argument(
        '-S',
        '--seed',
        type=int,
        help='Image seed; a +ve integer, or use -1 for the previous seed, -2 for the one before that, etc',
    )
    parser.add_argument(
        '-n',
        '--iterations',
        type=int,
        default=1,
        help='Number of samplings to perform (slower, but will provide seeds for individual images)',
    )
    parser.add_argument(
        '-W', '--width', type=int, help='Image width, multiple of 64'
    )
    parser.add_argument(
        '-H', '--height', type=int, help='Image height, multiple of 64'
    )
    parser.add_argument(
        '-C',
        '--cfg_scale',
        default=7.5,
        type=float,
        help='Classifier free guidance (CFG) scale - higher numbers cause generator to "try" harder.',
    )
    parser.add_argument(
        '-g', '--grid', action='store_true', help='generate a grid'
    )
    parser.add_argument(
        '--outdir',
        '-o',
        type=str,
        default=None,
        help='Directory to save generated images and a log of prompts and seeds',
    )
    parser.add_argument(
        '--seamless',
        action='store_true',
        help='Change the model to seamless tiling (circular) mode',
    )
    parser.add_argument(
        '-i',
        '--individual',
        action='store_true',
        help='Generate individual files (default)',
    )
    parser.add_argument(
        '-I',
        '--init_img',
        type=str,
        help='Path to input image for img2img mode (supersedes width and height)',
    )
    parser.add_argument(
        '-T',
        '-fit',
        '--fit',
        action='store_true',
        help='If specified, will resize the input image to fit within the dimensions of width x height (512x512 default)',
    )
    parser.add_argument(
        '-f',
        '--strength',
        default=0.75,
        type=float,
        help='Strength for noising/unnoising. 0.0 preserves image exactly, 1.0 replaces it completely',
    )
    parser.add_argument(
        '-G',
        '--gfpgan_strength',
        default=0,
        type=float,
        help='The strength at which to apply the GFPGAN model to the result, in order to improve faces.',
    )
    parser.add_argument(
        '-U',
        '--upscale',
        nargs='+',
        default=None,
        type=float,
        help='Scale factor (2, 4) for upscaling followed by upscaling strength (0-1.0). If strength not specified, defaults to 0.75'
    )
    parser.add_argument(
        '-save_orig',
        '--save_original',
        action='store_true',
        help='Save original. Use it when upscaling to save both versions.',
    )
    # variants is going to be superseded by a generalized "prompt-morph" function
    #    parser.add_argument('-v','--variants',type=int,help="in img2img mode, the first generated image will get passed back to img2img to generate the requested number of variants")
    parser.add_argument(
        '-x',
        '--skip_normalize',
        action='store_true',
        help='Skip subprompt weight normalization',
    )
    parser.add_argument(
        '-A',
        '-m',
        '--sampler',
        dest='sampler_name',
        default=None,
        type=str,
        choices=SAMPLER_CHOICES,
        metavar='SAMPLER_NAME',
        help=f'Switch to a different sampler. Supported samplers: {", ".join(SAMPLER_CHOICES)}',
    )
    parser.add_argument(
        '-t',
        '--log_tokenization',
        action='store_true',
        help='shows how the prompt is split into tokens'
    )
    parser.add_argument(
        '-v',
        '--variation_amount',
        default=0.0,
        type=float,
        help='If > 0, generates variations on the initial seed instead of random seeds per iteration. Must be between 0 and 1. Higher values will be more different.'
    )
    parser.add_argument(
        '-V',
        '--with_variations',
        default=None,
        type=str,
        help='list of variations to apply, in the format `seed:weight,seed:weight,...'
    )
    return parser


if __name__ == '__main__':
    main()<|MERGE_RESOLUTION|>--- conflicted
+++ resolved
@@ -9,11 +9,6 @@
 import copy
 import warnings
 import time
-<<<<<<< HEAD
-=======
-import torch.nn as nn
-from ldm.dream.devices import choose_torch_device
->>>>>>> 9d88abe2
 import ldm.dream.readline
 from ldm.dream.pngwriter import PngWriter, PromptFormatter
 from ldm.dream.server import DreamServer, ThreadingDreamServer
