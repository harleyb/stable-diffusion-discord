<div align="center">

# InvokeAI: A Stable Diffusion Toolkit

_Note: This fork is rapidly evolving. Please use the
[Issues](https://github.com/invoke-ai/InvokeAI/issues) tab to
report bugs and make feature requests. Be sure to use the provided
templates. They will help aid diagnose issues faster._

_This repository was formally known as lstein/stable-diffusion_

# **Table of Contents**

![project logo](docs/assets/logo.png)

[![discord badge]][discord link]

[![latest release badge]][latest release link] [![github stars badge]][github stars link] [![github forks badge]][github forks link]

[![CI checks on main badge]][CI checks on main link] [![CI checks on dev badge]][CI checks on dev link] [![latest commit to dev badge]][latest commit to dev link]

[![github open issues badge]][github open issues link] [![github open prs badge]][github open prs link]

[CI checks on dev badge]: https://flat.badgen.net/github/checks/invoke-ai/InvokeAI/development?label=CI%20status%20on%20dev&cache=900&icon=github
[CI checks on dev link]: https://github.com/invoke-ai/InvokeAI/actions?query=branch%3Adevelopment
[CI checks on main badge]: https://flat.badgen.net/github/checks/invoke-ai/InvokeAI/main?label=CI%20status%20on%20main&cache=900&icon=github
[CI checks on main link]: https://github.com/invoke-ai/InvokeAI/actions/workflows/test-invoke-conda.yml
[discord badge]: https://flat.badgen.net/discord/members/ZmtBAhwWhy?icon=discord
[discord link]: https://discord.gg/ZmtBAhwWhy
[github forks badge]: https://flat.badgen.net/github/forks/invoke-ai/InvokeAI?icon=github
[github forks link]: https://useful-forks.github.io/?repo=invoke-ai%2FInvokeAI
[github open issues badge]: https://flat.badgen.net/github/open-issues/invoke-ai/InvokeAI?icon=github
[github open issues link]: https://github.com/invoke-ai/InvokeAI/issues?q=is%3Aissue+is%3Aopen
[github open prs badge]: https://flat.badgen.net/github/open-prs/invoke-ai/InvokeAI?icon=github
[github open prs link]: https://github.com/invoke-ai/InvokeAI/pulls?q=is%3Apr+is%3Aopen
[github stars badge]: https://flat.badgen.net/github/stars/invoke-ai/InvokeAI?icon=github
[github stars link]: https://github.com/invoke-ai/InvokeAI/stargazers
[latest commit to dev badge]: https://flat.badgen.net/github/last-commit/invoke-ai/InvokeAI/development?icon=github&color=yellow&label=last%20dev%20commit&cache=900
[latest commit to dev link]: https://github.com/invoke-ai/InvokeAI/commits/development
[latest release badge]: https://flat.badgen.net/github/release/invoke-ai/InvokeAI/development?icon=github
[latest release link]: https://github.com/invoke-ai/InvokeAI/releases
</div>

This is a fork of
[CompVis/stable-diffusion](https://github.com/CompVis/stable-diffusion),
the open source text-to-image generator. It provides a streamlined
process with various new features and options to aid the image
generation process. It runs on Windows, Mac and Linux machines, with
<<<<<<< HEAD
GPU cards with as little as 4 GB or RAM. It provides both a polished
=======
GPU cards with as little as 4 GB of RAM. It provides both a polished
>>>>>>> 3bc1ff5e
Web interface, and an easy-to-use command-line interface.

_Note: This fork is rapidly evolving. Please use the
[Issues](https://github.com/invoke-ai/InvokeAI/issues) tab to report bugs and make feature
requests. Be sure to use the provided templates. They will help aid diagnose issues faster._

## Table of Contents

1. [Installation](#installation)
2. [Hardware Requirements](#hardware-requirements)
3. [Features](#features)
4. [Latest Changes](#latest-changes)
5. [Troubleshooting](#troubleshooting)
6. [Contributing](#contributing)
7. [Contributors](#contributors)
8. [Support](#support)
9. [Further Reading](#further-reading)

### Installation

This fork is supported across multiple platforms. You can find individual installation instructions
below.

- #### [Linux](docs/installation/INSTALL_LINUX.md)

- #### [Windows](docs/installation/INSTALL_WINDOWS.md)

- #### [Macintosh](docs/installation/INSTALL_MAC.md)

### Hardware Requirements

#### System

You wil need one of the following:

- An NVIDIA-based graphics card with 4 GB or more VRAM memory.
- An Apple computer with an M1 chip.

#### Memory

- At least 12 GB Main Memory RAM.

#### Disk

- At least 6 GB of free disk space for the machine learning model, Python, and all its dependencies.

**Note**

If you have a Nvidia 10xx series card (e.g. the 1080ti), please
run the dream script in full-precision mode as shown below.

Similarly, specify full-precision mode on Apple M1 hardware.

Precision is auto configured based on the device. If however you encounter
errors like 'expected type Float but found Half' or 'not implemented for Half'
you can try starting `invoke.py` with the `--precision=float32` flag:

```bash
(ldm) ~/stable-diffusion$ python scripts/invoke.py --precision=float32
```

### Features

#### Major Features

- [Web Server](docs/features/WEB.md)
- [Interactive Command Line Interface](docs/features/CLI.md)
- [Image To Image](docs/features/IMG2IMG.md)
- [Inpainting Support](docs/features/INPAINTING.md)
- [Outpainting Support](docs/features/OUTPAINTING.md)
- [Upscaling, face-restoration and outpainting](docs/features/POSTPROCESS.md)
- [Seamless Tiling](docs/features/OTHER.md#seamless-tiling)
- [Google Colab](docs/features/OTHER.md#google-colab)
- [Reading Prompts From File](docs/features/PROMPTS.md#reading-prompts-from-a-file)
- [Shortcut: Reusing Seeds](docs/features/OTHER.md#shortcuts-reusing-seeds)
- [Prompt Blending](docs/features/PROMPTS.md#prompt-blending)
- [Thresholding and Perlin Noise Initialization Options](/docs/features/OTHER.md#thresholding-and-perlin-noise-initialization-options)
- [Negative/Unconditioned Prompts](docs/features/PROMPTS.md#negative-and-unconditioned-prompts)
- [Variations](docs/features/VARIATIONS.md)
- [Personalizing Text-to-Image Generation](docs/features/TEXTUAL_INVERSION.md)
- [Simplified API for text to image generation](docs/features/OTHER.md#simplified-api)

#### Other Features

- [Creating Transparent Regions for Inpainting](docs/features/INPAINTING.md#creating-transparent-regions-for-inpainting)
- [Preload Models](docs/features/OTHER.md#preload-models)

### Latest Changes

- v2.0.0 (9 October 2022)

  - `dream.py` script renamed `invoke.py`. A `dream.py` script wrapper remains
    for backward compatibility.
  - Completely new WebGUI - launch with `python3 scripts/invoke.py --web`
  - Support for inpainting and outpainting
  - img2img runs on all k* samplers
  - Support for CodeFormer face reconstruction
  - Support for Textual Inversion on Macintoshes
  - Support in both WebGUI and CLI for post-processing of previously-generated images
    using facial reconstruction, ESRGAN upscaling, outcropping (similar to DALL-E infinite canvas),
    and "embiggen" upscaling. See the `!fix` command.
  - New `--hires` option on `invoke>` line allows larger images to be created without
    duplicating elements, at the cost of some performance.
  - New `--perlin` and `--threshold` options allow you to add and control variation
    during image generation (see [docs/features/OTHER.md])
  - Extensive metadata now written into PNG files, allowing reliable regeneration of images
    and tweaking of previous settings.
  - Command-line completion in `invoke.py` now works on Windows, Linux and Mac platforms.
  - Improved command-line completion behavior and new commands added:
       * List command-line history with `!history`
       * Search command-line history with `!search`
       * Clear history with `!clear`
  - Deprecated `--full_precision` / `-F`. Simply omit it and `invoke.py` will auto
    configure. To switch away from auto use the new flag like `--precision=float32`.

- v1.14 (11 September 2022)

  - Memory optimizations for small-RAM cards. 512x512 now possible on 4 GB GPUs.
  - Full support for Apple hardware with M1 or M2 chips.
  - Add "seamless mode" for circular tiling of image. Generates beautiful effects.
    ([prixt](https://github.com/prixt)).
  - Inpainting support.
  - Improved web server GUI.
  - Lots of code and documentation cleanups.

- v1.13 (3 September 2022

  - Support image variations (see [VARIATIONS](docs/features/VARIATIONS.md)
    ([Kevin Gibbons](https://github.com/bakkot) and many contributors and reviewers)
  - Supports a Google Colab notebook for a standalone server running on Google hardware
    [Arturo Mendivil](https://github.com/artmen1516)
  - WebUI supports GFPGAN/ESRGAN facial reconstruction and upscaling
    [Kevin Gibbons](https://github.com/bakkot)
  - WebUI supports incremental display of in-progress images during generation
    [Kevin Gibbons](https://github.com/bakkot)
  - A new configuration file scheme that allows new models (including upcoming
    stable-diffusion-v1.5) to be added without altering the code.
    ([David Wager](https://github.com/maddavid12))
  - Can specify --grid on invoke.py command line as the default.
  - Miscellaneous internal bug and stability fixes.
  - Works on M1 Apple hardware.
  - Multiple bug fixes.

For older changelogs, please visit the **[CHANGELOG](docs/features/CHANGELOG.md)**.

### Troubleshooting

Please check out our **[Q&A](docs/help/TROUBLESHOOT.md)** to get solutions for common installation
problems and other issues.

# Contributing

Anyone who wishes to contribute to this project, whether documentation, features, bug fixes, code
cleanup, testing, or code reviews, is very much encouraged to do so. If you are unfamiliar with how
to contribute to GitHub projects, here is a
[Getting Started Guide](https://opensource.com/article/19/7/create-pull-request-github).

A full set of contribution guidelines, along with templates, are in progress, but for now the most
important thing is to **make your pull request against the "development" branch**, and not against
"main". This will help keep public breakage to a minimum and will allow you to propose more radical
changes.

### Contributors

This fork is a combined effort of various people from across the world.
[Check out the list of all these amazing people](docs/other/CONTRIBUTORS.md). We thank them for
their time, hard work and effort.

### Support

For support, please use this repository's GitHub Issues tracking service. Feel free to send me an
email if you use and like the script.

Original portions of the software are Copyright (c) 2020
[Lincoln D. Stein](https://github.com/lstein)

### Further Reading

Please see the original README for more information on this software and underlying algorithm,
located in the file [README-CompViz.md](docs/other/README-CompViz.md).<|MERGE_RESOLUTION|>--- conflicted
+++ resolved
@@ -46,11 +46,7 @@
 the open source text-to-image generator. It provides a streamlined
 process with various new features and options to aid the image
 generation process. It runs on Windows, Mac and Linux machines, with
-<<<<<<< HEAD
-GPU cards with as little as 4 GB or RAM. It provides both a polished
-=======
 GPU cards with as little as 4 GB of RAM. It provides both a polished
->>>>>>> 3bc1ff5e
 Web interface, and an easy-to-use command-line interface.
 
 _Note: This fork is rapidly evolving. Please use the
